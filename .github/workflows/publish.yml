--- conflicted
+++ resolved
@@ -34,10 +34,6 @@
 
   publish-to-pypi:
     name: Publish to PyPI
-<<<<<<< HEAD
-=======
-    if: startsWith(github.ref, 'refs/tags/')
->>>>>>> 3b3b56af
     needs:
     - build
     runs-on: ubuntu-latest
