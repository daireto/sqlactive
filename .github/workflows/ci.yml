name: ci

on:
  push:
    tags:
      - 'v*'

permissions:
  contents: write

jobs:
  deploy:
    runs-on: ubuntu-latest
    steps:
      - uses: actions/checkout@v4
      - name: Configure Git Credentials
        run: |
          git config user.name github-actions[bot]
          git config user.email 41898282+github-actions[bot]@users.noreply.github.com
      - uses: actions/setup-python@v5
        with:
          python-version: 3.x
      - run: echo "cache_id=$(date --utc '+%V')" >> $GITHUB_ENV
      - uses: actions/cache@v4
        with:
          key: mkdocs-material-${{ env.cache_id }}
          path: .cache
          restore-keys: |
            mkdocs-material-
<<<<<<< HEAD
      - name: Install dependencies
        run: pip install mkdocs-material mike
      - name: Build site
        run: mike deploy --push --update-aliases ${{ github.ref_name }} latest
      - name: Set latest as default version
        run: mike set-default --push latest
=======
      - run: pip install mkdocs-material
      - run: mkdocs gh-deploy --force
>>>>>>> 9c7bfea6
<|MERGE_RESOLUTION|>--- conflicted
+++ resolved
@@ -27,14 +27,5 @@
           path: .cache
           restore-keys: |
             mkdocs-material-
-<<<<<<< HEAD
-      - name: Install dependencies
-        run: pip install mkdocs-material mike
-      - name: Build site
-        run: mike deploy --push --update-aliases ${{ github.ref_name }} latest
-      - name: Set latest as default version
-        run: mike set-default --push latest
-=======
       - run: pip install mkdocs-material
-      - run: mkdocs gh-deploy --force
->>>>>>> 9c7bfea6
+      - run: mkdocs gh-deploy --force