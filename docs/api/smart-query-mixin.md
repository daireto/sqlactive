# Smart Query Mixin

The `SmartQueryMixin` class provides advanced query functionality for SQLAlchemy
models, allowing you to filter, sort, group and eager load data in a single
query, making it easier to retrieve specific data from the database.

It uses the functionality of the [`Inspection Mixin`](inspection-mixin.md).

???+ info

    This mixin is intended to extend the functionality of the
    [`Active Record Mixin`](active-record-mixin.md) which the
    examples below are based on. It also extends the functionality
    of the [`Async Query`](async-query.md) wrapper. It is not
    intended to be used on its own.

???+ warning

    All relations used in filtering/sorting/grouping should be explicitly set,
    not just being a `backref`. See the
    [About Relationships](active-record-mixin.md#about-relationships) section
    for more information.

???+ info

    The examples below assume the following models:

    ```python
    from sqlalchemy import ForeignKey, String
    from sqlalchemy.ext.hybrid import hybrid_method, hybrid_property
    from sqlalchemy.orm import Mapped, mapped_column, relationship

    from sqlactive.base_model import ActiveRecordBaseModel


    class BaseModel(ActiveRecordBaseModel):
        __abstract__ = True


    class User(BaseModel):
        __tablename__ = 'users'

        id: Mapped[int] = mapped_column(
            primary_key=True, autoincrement=True, index=True
        )
        username: Mapped[str] = mapped_column(
            String(18), nullable=False, unique=True
        )
        name: Mapped[str] = mapped_column(String(50), nullable=False)
        age: Mapped[int] = mapped_column(nullable=False)

        posts: Mapped[list['Post']] = relationship(back_populates='user')
        comments: Mapped[list['Comment']] = relationship(back_populates='user')

        @hybrid_property
        def is_adult(self) -> int:
            return self.age > 18

        @hybrid_method
        def older_than(self, other: 'User') -> bool:
            return self.age > other.age


    class Post(BaseModel):
        __tablename__ = 'posts'

        id: Mapped[int] = mapped_column(
            primary_key=True, autoincrement=True, index=True
        )
        title: Mapped[str] = mapped_column(String(100), nullable=False)
        body: Mapped[str] = mapped_column(nullable=False)
        rating: Mapped[int] = mapped_column(nullable=False)
        user_id: Mapped[int] = mapped_column(ForeignKey('users.id'))

        user: Mapped['User'] = relationship(back_populates='posts')
        comments: Mapped[list['Comment']] = relationship(back_populates='post')


    class Comment(BaseModel):
        __tablename__ = 'comments'

        id: Mapped[int] = mapped_column(
            primary_key=True, autoincrement=True, index=True
        )
        body: Mapped[str] = mapped_column(nullable=False)
        post_id: Mapped[int] = mapped_column(ForeignKey('posts.id'))
        user_id: Mapped[int] = mapped_column(ForeignKey('users.id'))

        post: Mapped['Post'] = relationship(back_populates='comments')
        user: Mapped['User'] = relationship(back_populates='comments')


    class Product(BaseModel):
        __tablename__ = 'products'

        id: Mapped[int] = mapped_column(
            primary_key=True, autoincrement=True, index=True
        )
        name: Mapped[str] = mapped_column(String(100), nullable=False)
        description: Mapped[str] = mapped_column(String(100), nullable=False)
        price: Mapped[float] = mapped_column(nullable=False)

        sells: Mapped[list['Sell']] = relationship(
            back_populates='product', viewonly=True
        )


    class Sell(BaseModel):
        __tablename__ = 'sells'

        id: Mapped[int] = mapped_column(primary_key=True)
        product_id: Mapped[int] = mapped_column(
            ForeignKey('products.id'), primary_key=True
        )
        quantity: Mapped[int] = mapped_column(nullable=False)

        product: Mapped['Product'] = relationship(back_populates='sells')
    ```

## Core Features

### Smart Queries

Smart queries allow you to filter, sort, group and eager load data
in a single query.

```python
users = await User.smart_query(
    criteria=(User.age >= 18,),
    filters={'name__like': '%Bob%'},
    sort_columns=(User.username,),
    sort_attrs=['-created_at'],
    group_columns=(User.username,),
    group_attrs=['age'],
    schema={User.posts: 'joined'}
).all()
```

### Filtering

You can filter data using native SQLAlchemy filter expressions.

```python
users = await User.smart_query(
    criteria=(User.age >= 18,)
).all()
```

Also, you can filter data using Django-like filter expressions.

```python
users = await User.smart_query(
    filters={'name__like': '%Bob%'}
).all()
```

### Sorting

You can sort data using native SQLAlchemy sort expressions with
the `sort_columns` parameter.

```python
users = await User.smart_query(
    sort_columns=(User.username,)
).all()
```

Also, you can sort data using Django-like sort expressions with
the `sort_attrs` parameter.

```python
users = await User.smart_query(
    sort_attrs=['-created_at']
).all()
```

### Grouping

You can group data using native SQLAlchemy group expressions with
the `group_columns` parameter.

```python
users = await User.smart_query(
    group_columns=(User.username,)
).all()
```

Also, you can group data using Django-like group expressions with
the `group_attrs` parameter.

```python
users = await User.smart_query(
    group_attrs=['age']
).all()
```

### Eager Loading

You can eager load relationships using various loading strategies
with the `schema` parameter.

```python
users = await User.smart_query(
    schema={User.posts: 'joined'}
).all()
```

### Searching

You can search data using the `search` method.

```python
users = await User.search(
    query=User.query,
    search_term='Bob',
    columns=(User.name, User.username),
).all()
```

## API Reference

The `SmartQueryMixin` class provides three low-level methods for building
filter, sort, group and eager load expressions:

* `filter_expr`: Builds filter expressions.
* `order_expr`: Builds order expressions.
* `columns_expr`: Builds column expressions.
* `eager_expr`: Builds eager load expressions.
* `smart_query`: Builds a smart query (filter, sort, group and eager load).
* `apply_search_filter`: Applies a search filter to the query.

### Filter Operators

The `SmartQueryMixin` class provides a set of Django-like filter operators
for building filter expressions.

#### isnull

> Whether the value is null.

> ```pycon
> >>> posts = await Post.where(topic__isnull=True).all()
> >>> post.topic is None for post in posts
> True
> >>> posts = await Post.where(topic__isnull=False).all()
> >>> post.topic is not None for post in posts
> True
> ```

#### exact

> Equal to.

> ```pycon
> >>> users = await User.where(age__exact=25).all()
> >>> all([user.age == 25 for user in users])
> True
> ```

#### eq

> Same as [`exact`](#exact).

> ```pycon
> >>> users = await User.where(age__eq=25).all()
> >>> all([user.age == 25 for user in users])
> True
> ```

#### ne

> Not equal to.

> ```pycon
> >>> users = await User.where(age__ne=25).all()
> >>> all([user.age != 25 for user in users])
> True
> ```

#### gt

> Greater than.

> ```pycon
> >>> users = await User.where(age__gt=25).all()
> >>> all([user.age > 25 for user in users])
> True
> ```

#### ge

> Greater than or equal to.

> ```pycon
> >>> users = await User.where(age__ge=25).all()
> >>> all([user.age >= 25 for user in users])
> True
> ```

#### lt

> Less than.

> ```pycon
> >>> users = await User.where(age__lt=25).all()
> >>> all([user.age < 25 for user in users])
> True
> ```

#### le

> Less than or equal to.

> ```pycon
> >>> users = await User.where(age__le=25).all()
> >>> all([user.age <= 25 for user in users])
> True
> ```

#### in

> Included in.

> ```pycon
> >>> users = await User.where(age__in=[20, 30]).all()
> >>> all([user.age == 20 or user.age == 30 for user in users])
> True
> ```

#### notin

> Not included in.

> ```pycon
> >>> users = await User.where(age__notin=[20, 30]).all()
> >>> all([user.age != 20 and user.age != 30 for user in users])
> True
> ```

#### between

> Inside a range.

> ```pycon
> >>> await User.where(age__between=[20, 30]).all()
> >>> all([user.age >= 20 and user.age <= 30 for user in users])
> True
> ```

#### like

> SQL `LIKE` clause.

> ```pycon
> >>> await User.where(username__like='Ji%').all()
> >>> all([user.username.startswith('Ji') for user in users])
> True
> ```

#### ilike

> Case-insensitive SQL `LIKE` clause for PostgreSQL.

> When used with other backends, such as MySQL, is the same as [`like`](#like).

> ```pycon
> >>> await User.where(username__ilike='ji%').all()
> >>> all([user.username.startswith('Ji') for user in users])
> True
> ```

#### startswith

> Start with.

> ```pycon
> >>> await User.where(username__startswith='Ji').all()
> >>> all([user.username.startswith('Ji') for user in users])
> True
> ```

#### istartswith

> Case-insensitive start with.

> ```pycon
> >>> await User.where(username__istartswith='ji').all()
> >>> all([user.username.startswith('Ji') for user in users])
> True
> ```

#### endswith

> End with.

> ```pycon
> >>> await User.where(name__endswith='Anderson').all()
> >>> all([user.name.endswith('Anderson') for user in users])
> True
> ```

#### iendswith

> Case-insensitive end with.

> ```pycon
> >>> await User.where(name__iendswith='anderson').all()
> >>> all([user.name.endswith('Anderson') for user in users])
> True
> ```

#### contains

> Contains a substring (case-insensitive).

> ```pycon
> >>> await User.where(name__contains='Wa').all()
> >>> all(['wa' in user.name.lower() for user in users])
> True
> ```

#### year

> Date year is equal to.

> ```pycon
> >>> from datetime import datetime
> >>> today = datetime.today()
> >>> await User.where(created_at__year=today.year).all()
> >>> all([user.created_at.year == today.year for user in users])
> True
> ```

#### year_ne

> Date year is not equal to.

> ```pycon
> >>> from datetime import datetime
> >>> today = datetime.today()
> >>> await User.where(created_at__year_ne=today.year).all()
> >>> all([user.created_at.year != (today.year - 1) for user in users])
> True
> ```

#### year_gt

> Date year is greater than.

> ```pycon
> >>> from datetime import datetime
> >>> today = datetime.today()
> >>> await User.where(created_at__year_gt=today.year).all()
> >>> all([user.created_at.year > (today.year - 1) for user in users])
> True
> ```

#### year_ge

> Date year is greater than or equal to.

> ```pycon
> >>> from datetime import datetime
> >>> today = datetime.today()
> >>> await User.where(created_at__year_ge=today.year).all()
> >>> all([user.created_at.year >= (today.year - 1) for user in users])
> True
> ```

#### year_lt

> Date year is less than.

> ```pycon
> >>> from datetime import datetime
> >>> today = datetime.today()
> >>> await User.where(created_at__year_lt=today.year).all()
> >>> all([user.created_at.year < (today.year + 1) for user in users])
> True
> ```

#### year_le

> Date year is less than or equal to.

> ```pycon
> >>> from datetime import datetime
> >>> today = datetime.today()
> >>> await User.where(created_at__year_le=today.year).all()
> >>> all([user.created_at.year <= (today.year + 1) for user in users])
> True
> ```

#### month

> Date month is equal to.

> ```pycon
> >>> from datetime import datetime
> >>> today = datetime.today()
> >>> await User.where(created_at__month=today.month).all()
> >>> all([user.created_at.month == today.month for user in users])
> True
> ```

#### month_ne

> Date month is not equal to.

> ```pycon
> >>> from datetime import datetime
> >>> today = datetime.today()
> >>> await User.where(created_at__month_ne=today.month).all()
> >>> all([user.created_at.month != (today.month - 1) for user in users])
> True
> ```

#### month_gt

> Date month is greater than.

> ```pycon
> >>> from datetime import datetime
> >>> today = datetime.today()
> >>> await User.where(created_at__month_gt=today.month).all()
> >>> all([user.created_at.month > (today.month - 1) for user in users])
> True
> ```

#### month_ge

> Date month is greater than or equal to.

> ```pycon
> >>> from datetime import datetime
> >>> today = datetime.today()
> >>> await User.where(created_at__month_ge=today.month).all()
> >>> all([user.created_at.month >= (today.month - 1) for user in users])
> True
> ```

#### month_lt

> Date month is less than.

> ```pycon
> >>> from datetime import datetime
> >>> today = datetime.today()
> >>> await User.where(created_at__month_lt=today.month).all()
> >>> all([user.created_at.month < (today.month + 1) for user in users])
> True
> ```

#### month_le

> Date month is less than or equal to.

> ```pycon
> >>> from datetime import datetime
> >>> today = datetime.today()
> >>> await User.where(created_at__month_le=today.month).all()
> >>> all([user.created_at.month <= (today.month + 1) for user in users])
> True
> ```

#### day

> Date day is equal to.

> ```pycon
> >>> from datetime import datetime
> >>> today = datetime.today()
> >>> await User.where(created_at__day=today.day).all()
> >>> all([user.created_at.day == today.day for user in users])
> True
> ```

#### day_ne

> Date day is not equal to.

> ```pycon
> >>> from datetime import datetime
> >>> today = datetime.today()
> >>> await User.where(created_at__day_ne=today.day).all()
> >>> all([user.created_at.day != (today.day - 1) for user in users])
> True
> ```

#### day_gt

> Date day is greater than.

> ```pycon
> >>> from datetime import datetime
> >>> today = datetime.today()
> >>> await User.where(created_at__day_gt=today.day).all()
> >>> all([user.created_at.day > (today.day - 1) for user in users])
> True
> ```

#### day_ge

> Date day is greater than or equal to.

> ```pycon
> >>> from datetime import datetime
> >>> today = datetime.today()
> >>> await User.where(created_at__day_ge=today.day).all()
> >>> all([user.created_at.day >= (today.day - 1) for user in users])
> True
> ```

#### day_lt

> Date day is less than.

> ```pycon
> >>> from datetime import datetime
> >>> today = datetime.today()
> >>> await User.where(created_at__day_lt=today.day).all()
> >>> all([user.created_at.day < (today.day + 1) for user in users])
> True
> ```

#### day_le

> Date day is less than or equal to.

> ```pycon
> >>> from datetime import datetime
> >>> today = datetime.today()
> >>> await User.where(created_at__day_le=today.day).all()
> >>> all([user.created_at.day <= (today.day + 1) for user in users])
> True
> ```

### Methods

#### filter_expr

```python
@classmethod
def filter_expr(**filters: object) -> list[ColumnElement[Any]]
```

> Transform Django-style filters into SQLAlchemy expressions.
>
> Takes keyword arguments like:
> ```python
> {'rating': 5, 'user_id__in': [1,2]}
> ```
> and returns list of expressions like:
> ```python
> [Post.rating == 5, Post.user_id.in_([1,2])]
> ```

> ???+ info "About alias"
>
>     When using alias, for example:
>
>     ```python
>     alias = aliased(Post) # table name will be `post_1`
>     ```
>
>     the query cannot be executed like
>
>     ```python
>     db.query(alias).filter(*Post.filter_expr(rating=5))
>     ```
>
>     because it will be compiled to
>
>     ```sql
>     SELECT * FROM post_1 WHERE post.rating=5
>     ```
>
>     which is wrong. The select is made from `post_1` but filter is based
>     on `post`. Such filter will not work.
>
>     A correct way to execute such query is
>
>     ```sql
>     SELECT * FROM post_1 WHERE post_1.rating=5
>     ```
>
>     For such case, this method (and other methods like
>     [`order_expr()`](#order_expr) and [`columns_expr()`](#columns_expr))
>     can be called ON ALIAS:
>
>     ```python
>     alias = aliased(Post)
>     db.query(alias).filter(*alias.filter_expr(rating=5))
>     ```

> ???+ note
>
>     This is a very low-level method. It is intended for more
>     flexibility. It does not do magic Django-like joins.
>     Use the high-level [`smart_query()`](#smart_query) method for that.

> **Parameters**

> - `filters`: Django-style filters.

> **Returns**

> - `list[sqlalchemy.sql.elements.ColumnElement[Any]]`: Filter expressions.

> **Raises**

> - `OperatorError`: If operator is not found.
> - `NoFilterableError`: If attribute is not filterable.

> **Examples**

> Usage:
> ```pycon
> >>> Post.filter_expr(rating=5)
> [Post.rating == 5]
> >>> db.query(Post).filter(*Post.filter_expr(rating=5))
> SELECT * FROM posts WHERE post.rating=5
> >>> Post.filter_expr(rating=5, user_id__in=[1,2])
> [Post.rating == 5, Post.user_id.in_([1,2])]
> >>> db.query(Post).filter(
> ...     *Post.filter_expr(rating=5, user_id__in=[1,2])
> ... )
> SELECT * FROM posts WHERE post.rating=5 AND post.user_id IN [1, 2]
> ```

> Using alias:
> ```pycon
> >>> alias = aliased(Post)
> >>> alias.filter_expr(rating=5)
> [Post.rating == 5]
> >>> db.query(alias).filter(*alias.filter_expr(rating=5))
> SELECT * FROM post_1 WHERE post_1.rating=5
> >>> alias.filter_expr(rating=5, user_id__in=[1,2])
> [Post.rating == 5, Post.user_id.in_([1,2])]
> >>> db.query(alias).filter(
> ...     *alias.filter_expr(rating=5, user_id__in=[1,2])
> ... )
> SELECT * FROM post_1 WHERE post_1.rating=5 AND post_1.user_id IN [1, 2]
> ```

#### order_expr

```python
@classmethod
def order_expr(*columns: str) -> list[ColumnElement[Any]]
```

> Transforms Django-style order expressions into SQLAlchemy expressions.
>
> Takes list of columns to order by like:
> ```python
> ['-rating', 'title']
> ```
> and returns list of expressions like:
> ```python
> [desc(Post.rating), asc(Post.title)]
> ```

> ???+ info "About alias"
>
>     See the [`filter_expr()`](#filter_expr) method documentation for more
>     information about using alias.

> ???+ note
>
>     This is a very low-level method. It is intended for more
>     flexibility. It does not do magic Django-like joins.
>     Use the high-level [`smart_query()`](#smart_query) method for that.

> **Parameters**

> - `columns`: Django-style sort expressions.

> **Returns**

> - `list[sqlalchemy.sql.elements.ColumnElement[Any]]`: Sort expressions.

> **Raises**

> - `NoSortableError`: If attribute is not sortable.

> **Examples**

> Usage:
> ```pycon
> >>> Post.order_expr('-rating')
> [desc(Post.rating)]
> >>> db.query(Post).order_by(*Post.order_expr('-rating'))
> SELECT * FROM posts ORDER BY posts.rating DESC
> >>> Post.order_expr('-rating', 'title')
> [desc(Post.rating), asc(Post.title)]
> >>> db.query(Post).order_by(
> ...     *Post.order_expr('-rating', 'title')
> ... )
> SELECT * FROM posts ORDER BY posts.rating DESC, posts.title ASC
> ```

> Using alias:
> ```pycon
> >>> alias = aliased(Post)
> >>> alias.order_expr('-rating')
> [desc(Post.rating)]
> >>> db.query(alias).order_by(*alias.order_expr('-rating'))
> SELECT * FROM posts_1 ORDER BY posts_1.rating DESC
> >>> alias.order_expr('-rating', 'title')
> [desc(Post.rating), asc(Post.title)]
> >>> db.query(alias).order_by(*alias.order_expr('-rating', 'title'))
> SELECT * FROM posts_1 ORDER BY posts_1.rating DESC, posts_1.title ASC
> ```

#### columns_expr

```python
@classmethod
def columns_expr(*columns: str) -> list[ColumnElement[Any]]
```

> Transforms column names into SQLAlchemy model attributes.
>
> Takes list of column names like:
> ```python
> ['user_id', 'rating']
> ```
> and returns list of model attributes like:
> ```python
> [Post.user_id, Post.rating]
> ```
> This method mostly used for grouping.

> ???+ info "About alias"
>
>     See the [`filter_expr()`](#filter_expr) method documentation for more
>     information about using alias.

> ???+ note
>
>     This is a very low-level method. It is intended for more
>     flexibility. It does not do magic Django-like joins.
>     Use the high-level [`smart_query()`](#smart_query) method for that.

> **Parameters**

> - `columns`: Column names.

> **Returns**

> - `list[sqlalchemy.sql.elements.ColumnElement[Any]]`: Model attributes.

> **Raises**

> - `NoColumnOrHybridPropertyError`: If attribute is neither a column nor a
> hybrid property.

> **Examples**

> Usage:
> ```pycon
> >>> Post.columns_expr('user_id')
> [Post.user_id]
> >>> Post.columns_expr('user_id', 'rating')
> [Post.user_id, Post.rating]
> ```

> Grouping:
> ```pycon
> >>> from sqlalchemy.sql import func
> >>> db.query(Post.user_id, func.max(Post.rating))
> ...   .group_by(*Post.columns_expr('user_id'))
> SELECT posts.user_id, max(posts.rating) FROM posts GROUP BY posts.user_id
> >>> db.query(Post.user_id, Post.rating)
> ...   .group_by(*Post.columns_expr('user_id', 'rating'))
> SELECT posts.user_id, posts.rating FROM posts GROUP BY posts.user_id, posts.rating
> ```

> Using alias:
> ```pycon
> >>> alias = aliased(Post)
> >>> alias.columns_expr('user_id')
> [Post.user_id]
> >>> alias.columns_expr('user_id', 'rating')
> [Post.user_id, Post.rating]
> ```

> Grouping on alias:
> ```pycon
> >>> db.query(alias.user_id, func.max(alias.rating))
> ...   .group_by(*alias.columns_expr('user_id'))
> SELECT posts_1.user_id FROM posts_1 GROUP BY posts_1.user_id
> >>> db.query(alias.user_id, alias.rating)
> ...   .group_by(*alias.columns_expr('user_id', 'rating'))
> SELECT posts_1.user_id, posts_1.rating FROM posts_1 GROUP BY posts_1.user_id, posts_1.rating
> ```

#### eager_expr

```python
@classmethod
def eager_expr(schema: EagerSchema) -> list[_AbstractLoad]
```

> Transforms an eager loading defined schema into SQLAlchemy
> eager loading expressions.
>
> Takes a schema like:
> ```python
> schema = {
>     Post.user: 'joined',           # joinedload user
>     Post.comments: ('subquery', {  # load comments in separate query
>         Comment.user: 'joined'     # but, in this separate query, join user
>     })
> }
> ```
> and returns eager loading expressions like:
> ```python
> [
>     joinedload(Post.user),
>     subqueryload(Post.comments).options(
>         joinedload(Comment.user)
>     )
> ]
> ```

> The supported eager loading strategies are:
> - `'joined'`: `sqlalchemy.orm.joinedload()`
> - `'subquery'`: `sqlalchemy.orm.subqueryload()`
> - `'selectin'`: `sqlalchemy.orm.selectinload()`

> The constants `JOINED`, `SUBQUERY` and `SELECT_IN` are defined in the
> `sqlactive.definitions` module and can be used instead of the strings:
> ```pycon
> >>> from sqlactive.definitions import JOINED, SUBQUERY
> >>> schema = {
> ...     Post.user: JOINED,
> ...     Post.comments: (SUBQUERY, {
> ...         Comment.user: JOINED
> ...     })
> ... }
> ```

> **Parameters**

> - `schema`: Schema for the eager loading.

> **Returns**

> - `list[sqlalchemy.orm.strategy_options._AbstractLoad]`: Eager loading
> expressions.

> **Examples**

> ```pycon
> >>> schema = {
> ...     Post.user: JOINED,
> ...     Post.comments: (SUBQUERY, {Comment.user: SELECT_IN}),
> ... }
> >>> expressions = Post.eager_expr(schema)
> >>> post1 = await Post.options(*expressions).limit(1).unique_one()
> >>> post1.user.name
> Bob Williams
> >>> post1.comments[0].user.name
> Bob Williams
> ```

#### smart_query

```python
@classmethod
def smart_query(
<<<<<<< HEAD
    query: Select[tuple[Any, ...]],
=======
    cls,
    query: Query,
>>>>>>> 1a724d84
    criteria: Sequence[_ColumnExpressionArgument[bool]] | None = None,
    filters: DjangoFilters | None = None,
    sort_columns: Sequence[_ColumnExpressionOrStrLabelArgument[Any]] | None = None,
    sort_attrs: Sequence[str] | None = None,
    group_columns: Sequence[_ColumnExpressionOrStrLabelArgument[Any]] | None = None,
    group_attrs: Sequence[str] | None = None,
    schema: EagerSchema | None = None,
) -> Query:
```

> Creates a query combining filtering, sorting, grouping and eager loading.

> Does magic [`Django-like joins`](https://docs.djangoproject.com/en/1.10/topics/db/queries/#lookups-that-span-relationships)
> like:
> ```python
> post___user___name__startswith='Bob'
> ```

> Does filtering, sorting, grouping and eager loading at the same time.
> And if, say, filters, sorting and grouping need the same join, it will
> be done only once.

> It also supports SQLAlchemy syntax like:
> ```pycon
> >>> db.query(User).filter(User.id == 1, User.name == 'Bob')
> >>> db.query(User).filter(or_(User.id == 1, User.name == 'Bob'))
> >>> db.query(Post).order_by(Post.rating.desc())
> >>> db.query(Post).order_by(desc(Post.rating), asc(Post.user_id))
> ```

> ???+ note
>
> For more flexibility, you can use the [`filter_expr()`](#filter_expr),
> [`order_expr()`](#order_expr), [`columns_expr()`](#columns_expr) and
> [`eager_expr()`](#eager_expr) methods.

> **Parameters**

> - `query`: Native SQLAlchemy query.
> - `criteria`: SQLAlchemy syntax filter expressions.
> - `filters`: Django-like filter expressions.
> - `sort_columns`: Standalone sort columns.
> - `sort_attrs`: Django-like sort expressions.
> - `group_columns`: Standalone group columns.
> - `group_attrs`: Django-like group expressions.
> - `schema`: Schema for the eager loading.

> **Returns**

> - `Query`: SQLAlchemy query with filtering, sorting,
> grouping and eager loading, that is to say, a beautiful smart query.

> **Examples**

> ```pycon
> >>> query = User.smart_query(
> ...     criteria=(or_(User.age == 30, User.age == 32),),
> ...     filters={'username__like': '%8'},
> ...     sort_columns=(User.username,),
> ...     sort_attrs=('age',),
> ...     schema={
> ...         User.posts: JOINED,
> ...         User.comments: (SUBQUERY, {
> ...             Comment.post: SELECT_IN
> ...         })
> ...     },
> ... )
> >>> users = await query.unique_all()
> >>> [user.username for user in users]
> ['Bob28', 'Ian48', 'Jessica3248']
> >>> users[0].posts[0].title
> Lorem ipsum
> >>> users[0].comments[0].post.title
> Lorem ipsum
> ```

#### apply_search_filter

```python
@classmethod
def apply_search_filter(
    query: Query,
    search_term: str,
    columns: Sequence[str | InstrumentedAttribute[Any]] | None = None,
) -> Query
```

> Applies a search filter to the query.

> Searches for `search_term` in the [searchable columns](inspection-mixin.md#searchable_attributes)
> of the model. If `columns` are provided, searches only these columns.

> **Parameters**

> - `query`: Native SQLAlchemy query.
> - `search_term`: Search term.
> - `columns`: Columns to search in.

> **Returns**

> - `Query`: SQLAlchemy query with the search filter applied.

> **Examples**

To learn how to use this method, see the [`search()`](active-record-mixin.md#search) method. It uses this method internally.<|MERGE_RESOLUTION|>--- conflicted
+++ resolved
@@ -971,12 +971,8 @@
 ```python
 @classmethod
 def smart_query(
-<<<<<<< HEAD
-    query: Select[tuple[Any, ...]],
-=======
     cls,
     query: Query,
->>>>>>> 1a724d84
     criteria: Sequence[_ColumnExpressionArgument[bool]] | None = None,
     filters: DjangoFilters | None = None,
     sort_columns: Sequence[_ColumnExpressionOrStrLabelArgument[Any]] | None = None,
