# Active Record Mixin

The `ActiveRecordMixin` class provides a set of ActiveRecord-like helper methods
for SQLAlchemy models, allowing for more intuitive and chainable database
operations with async/await support.

It implements the functionality of both [`Session`](session-mixin.md) and
[`Smart Queries`](smart-query-mixin.md) mixins.

???+ info

    The examples below assume the following models:

    ```python
    from sqlalchemy import ForeignKey, String
    from sqlalchemy.ext.hybrid import hybrid_method, hybrid_property
    from sqlalchemy.orm import Mapped, mapped_column, relationship

    from sqlactive.base_model import ActiveRecordBaseModel


    class BaseModel(ActiveRecordBaseModel):
        __abstract__ = True


    class User(BaseModel):
        __tablename__ = 'users'

        id: Mapped[int] = mapped_column(
            primary_key=True, autoincrement=True, index=True
        )
        username: Mapped[str] = mapped_column(
            String(18), nullable=False, unique=True
        )
        name: Mapped[str] = mapped_column(String(50), nullable=False)
        age: Mapped[int] = mapped_column(nullable=False)

        posts: Mapped[list['Post']] = relationship(back_populates='user')
        comments: Mapped[list['Comment']] = relationship(back_populates='user')

        @hybrid_property
        def is_adult(self) -> int:
            return self.age > 18

        @hybrid_method
        def older_than(self, other: 'User') -> bool:
            return self.age > other.age


    class Post(BaseModel):
        __tablename__ = 'posts'

        id: Mapped[int] = mapped_column(
            primary_key=True, autoincrement=True, index=True
        )
        title: Mapped[str] = mapped_column(String(100), nullable=False)
        body: Mapped[str] = mapped_column(nullable=False)
        rating: Mapped[int] = mapped_column(nullable=False)
        user_id: Mapped[int] = mapped_column(ForeignKey('users.id'))

        user: Mapped['User'] = relationship(back_populates='posts')
        comments: Mapped[list['Comment']] = relationship(back_populates='post')


    class Comment(BaseModel):
        __tablename__ = 'comments'

        id: Mapped[int] = mapped_column(
            primary_key=True, autoincrement=True, index=True
        )
        body: Mapped[str] = mapped_column(nullable=False)
        post_id: Mapped[int] = mapped_column(ForeignKey('posts.id'))
        user_id: Mapped[int] = mapped_column(ForeignKey('users.id'))

        post: Mapped['Post'] = relationship(back_populates='comments')
        user: Mapped['User'] = relationship(back_populates='comments')


    class Product(BaseModel):
        __tablename__ = 'products'

        id: Mapped[int] = mapped_column(
            primary_key=True, autoincrement=True, index=True
        )
        name: Mapped[str] = mapped_column(String(100), nullable=False)
        description: Mapped[str] = mapped_column(String(100), nullable=False)
        price: Mapped[float] = mapped_column(nullable=False)

        sells: Mapped[list['Sell']] = relationship(
            back_populates='product', viewonly=True
        )


    class Sell(BaseModel):
        __tablename__ = 'sells'

        id: Mapped[int] = mapped_column(primary_key=True)
        product_id: Mapped[int] = mapped_column(
            ForeignKey('products.id'), primary_key=True
        )
        quantity: Mapped[int] = mapped_column(nullable=False)

        product: Mapped['Product'] = relationship(back_populates='sells')
    ```

## Usage

To use the `ActiveRecordMixin`, create a base model class that inherits from it
and set the `__abstract__` attribute to `True`:

```python
from sqlalchemy import Mapped, mapped_column
from sqlactive import ActiveRecordMixin


class BaseModel(ActiveRecordMixin):
    __abstract__ = True


class User(BaseModel):
    __tablename__ = 'users'
    id: Mapped[int] = mapped_column(primary_key=True)
    name: Mapped[str] = mapped_column(String(100))
    # ...and more
```

???+ tip

    You can also make your base inherit from the `ActiveRecordBaseModel` class
    which is a combination of `ActiveRecordMixin`, `SerializationMixin` and
    `TimestampMixin`.

## About Relationships

All relations used in filtering/sorting/grouping should be explicitly set,
not just being a `backref`. This is because SQLActive does not know the
relation direction and cannot infer it. So, when defining a relationship
like:

```python
class User(BaseModel):
    # ...
    posts: Mapped[list['Post']] = relationship(back_populates='user')
```

It is required to define the reverse relationship:

```python
class Post(BaseModel):
    # ...
    user: Mapped['User'] = relationship(back_populates='posts')
```

## Core Features

### Creation, Updating, and Deletion

#### Creating Records

```python
# Create a single record
bob = await User.insert(name='Bob')
joe = await User.create(name='Joe')  # Synonym for insert()

# Create multiple records
users = [User(name='Alice'), User(name='Bob')]
await User.insert_all(users)  # Shortcut for save_all()
```

#### Updating Records

```python
# Update a single record
await user.update(name='Bob2')

# Update multiple records
users = await User.where(age=25).all()
for user in users:
    user.name = f"{user.name} Jr."
await User.update_all(users)  # Shortcut for save_all()
```

#### Deleting Records

```python
# Delete a single record
await user.delete()
await user.remove()  # Synonym for delete()

# Delete multiple records
users = await User.where(age=25).all()
await User.delete_all(users)

# Delete by primary keys
await User.destroy(1, 2, 3)  # Deletes users with IDs 1, 2, and 3
```

#### Temporary Records

If you need to create a record for a short period of time, you can use the
`with` statement:

```python
with User(name='Bob', age=30) as user:
    ...
```

The `with` statement will create the record using the [`save()`](#save) method.
The record will be deleted at the end of the block using the [`delete()`](#delete).

Here is an example of using temporary records to test the [`isnull`](smart-query-mixin.md#isnull) filter operator:

```python
post1 = Post(
    title='Lorem ipsum',
    body='Lorem ipsum dolor sit amet, consectetur adipiscing elit.',
    rating=4,
    user_id=1,
    topic='Some topic',  # this post has a topic
)
post2 = Post(
    title='Lorem ipsum',
    body='Lorem ipsum dolor sit amet, consectetur adipiscing elit.',
    rating=4,
    user_id=1,  # this post does not have a topic
)

# post1 and post2 will be deleted at the end of the block
async with post1, post2:

    # If isnull=True, only posts without a topic must be returned
    posts = await Post.where(topic__isnull=True).all()
    assert all([p.topic is None for p in posts]) is True

    # If isnull=False, only posts with a topic must be returned
    posts = await Post.where(topic__isnull=False).all()
    assert all([post.topic is not None for p in posts]) is True
```

### Querying

#### Basic Queries

```python
# Get all records
users = await User.all()

# Get first record
user = await User.first()        # None if no results found

# Get one record
user = await User.one()          # Raises if no results found
user = await User.one_or_none()  # Returns None if no results found
```

#### Filtering

The mixin supports both Django-like syntax and SQLAlchemy syntax for filtering:

```python
# Django-like syntax
users = await User.where(name__like='%John%').all()
users = await User.where(name__like='%John%', age=30).all()

# SQLAlchemy syntax
users = await User.where(User.name == 'John Doe').all()

# Mixed syntax
users = await User.where(User.age == 30, name__like='%John%').all()

# Synonyms
users = await User.filter(name__like='%John%').all()
user = await User.find(name__like='%John%', age=30).one()
```

#### Sorting and Pagination

```python
from sqlalchemy.sql import asc, desc

# Sorting (Django-like syntax)
users = await User.order_by('-created_at').all()          # Descending order
users = await User.order_by('name').all()                 # Ascending order
users = await User.order_by('-created_at', 'name').all()  # Multiple columns

# Sorting (SQLAlchemy syntax)
users = await User.sort(User.created_at.desc()).all()  # Synonym for order_by()
users = await User.sort(asc(User.name)).all()

# Sorting (mixed syntax)
users = await User.order_by('-created_at', User.name.asc()).all()
users = await User.sort('-age', asc(User.name)).all()

# Pagination
users = await User.offset(10).limit(5).all()  # Skip 10, take 5
users = await User.skip(10).take(5).all()     # Same as above
```

#### Grouping

```python
# Grouping (Django-like syntax)
users = await User.group_by(User.age).all()
users = await User.group_by(User.age, User.name).all()

# Grouping (SQLAlchemy syntax)
users = await User.group_by('age').all()
users = await User.group_by('age', 'name').all()

# Grouping (mixed syntax)
users = await User.group_by(User.age, 'name').all()
```

### Eager Loading

#### Join Loading

```python
comment = await Comment.join(
    Comment.user, Comment.post  # Left outer join
).first()

comment = await Comment.join(
    Comment.user,
    (Comment.post, True)  # True means inner join
).first()

comments = await Comment.join(Comment.user, Comment.post)
    .unique_all()  # required for joinedload()
```

#### Subquery Loading

```python
users = await User.with_subquery(
    User.posts,            # subquery loading
    (User.comments, True)  # True means selectinload
).unique_all()     # important!

# With limiting and sorting (important for correct results)
users = await User.with_subquery(User.posts)
    .limit(1)
    .sort('id')    # important!
    .unique_all()  # important!
```

#### Complex Schema Loading

```python
from sqlactive import JOINED, SUBQUERY

schema = {
    User.posts: JOINED,          # joinedload user
    User.comments: (SUBQUERY, {  # load comments in separate query
        Comment.user: JOINED     # but join user in this separate query
    })
}

user = await User.with_schema(schema).first()
```

### Smart Queries

The [`Smart Query Mixin`](smart-query-mixin.md) provides a powerful smart query
builder that combines filtering, sorting, grouping and eager loading:

```python
from sqlactive import JOINED

# Complex query with multiple features
users = await User.smart_query(
    criterion=(User.age >= 18,),
    filters={'name__like': '%John%'},
    sort_columns=(User.username,),
    sort_attrs=['-created_at'],
    group_columns=(User.username,),
    group_attrs=['age'],
    schema={User.posts: JOINED}
).all()
```

## API Reference

### Class Properties

Most of class properties are inherited from
[`InspectionMixin`](inspection-mixin.md).

#### query

```python
@classproperty
def query() -> Select[tuple[Self]]
```

> Returns a new `sqlalchemy.sql.Select` instance for the model.

> This is a shortcut for `select(cls)`.

> **Examples**

> ```pycon
> >>> User.query
> SELECT * FROM users
> ```

> Is equivalent to:
> ```pycon
> >>> from sqlalchemy import select
> >>> select(User)
> SELECT * FROM users
> ```

### Instance Methods

#### fill

```python
def fill(**kwargs) -> Self
```

> Fills the object with values from `kwargs` without saving to the database.

> **Parameters**

> - `kwargs`: Key-value pairs of columns to set.

> **Returns**

> - `Self`: The instance itself for method chaining.

> **Raises**

> - `AttributeError`: If attribute doesn't exist.
> - `NoSettableError`: If attribute is not settable.

> **Examples**

> ```pycon
> >>> user = User(name='Bob')
> >>> user.name
> Bob
> >>> user.fill(name='Bob Williams', age=30)
> >>> user.name
> Bob Williams
> >>> user.age
> 30
> ```

#### save

```python
async def save() -> Self
```

> Saves the current row.

> ???+ note
>
>     All database errors will trigger a rollback and be raised.

> **Returns**

> - `Self`: The instance itself for method chaining.

> **Raises**

> - `Exception`: If saving fails.

> **Examples**

> ```pycon
> >>> user = User(name='Bob Williams', age=30)
> >>> await user.save()
> ```

#### update

```python
async def update(**kwargs) -> Self
```

> Updates the current row with the provided values.

> This is the same as calling `self.fill(**kwargs).save()`.

> **Parameters**

> - `kwargs`: Key-value pairs of attributes to update.

> **Returns**

> - `Self`: The instance itself for method chaining.

> **Examples**

> ```pycon
> >>> user = User(name='Bob', age=30)
> >>> user.name
> Bob
> >>> await user.update(name='Bob Williams', age=31)
> >>> user.name
> Bob Williams
> ```

#### delete

```python
async def delete() -> None
```

> Deletes the current row.

> ???+ danger
>
>     This is not a soft delete method. It will permanently delete the row from
>     the database. So, if you want to keep the row in the database, you can
>     implement a custom soft delete method, i.e. using `save()` method to
>     update the row with a flag indicating if the row is deleted or not
>     (i.e. a boolean `is_deleted` column).

> **Examples**

> ```pycon
> >>> user = await User.find(username='Bob324').one_or_none()
> >>> user.name
> Bob Williams
> >>> await user.delete()
> >>> await User.find(username='Bob324').one_or_none()
> None
> ```

#### remove

```python
async def remove() -> None
```

> Synonym for [`delete()`](#delete).

### Class Methods

#### insert

```python
@classmethod
async def insert(**kwargs) -> Self
```

> Inserts a new row and returns the saved instance.

> **Parameters**

> - `kwargs`: Key-value pairs for the new instance.

> **Returns**

> - `Self`: The created instance for method chaining.

> **Examples**

> ```pycon
> >>> user = await User.insert(name='Bob Williams', age=30)
> >>> user.name
> Bob Williams
> ```

#### create

```python
@classmethod
async def create(**kwargs) -> Self
```

> Synonym for [`insert()`](#insert).

#### save_all

```python
@classmethod
async def save_all(rows: Sequence[Self], refresh: bool = False) -> None
```

> Saves multiple rows in a single transaction.

> When using this method to update existing rows, instances are not
> refreshed after commit by default. Accessing the attributes of the
> updated rows without refreshing them after commit will raise an
> `sqlalchemy.orm.exc.DetachedInstanceError`.

> To access the attributes of updated rows, the `refresh` flag must be set to
> `True` in order to refresh them after commit.

> ???+ warning
>
>     Refreshing multiple instances may be expensive,
>     which may lead to a higher latency due to additional database queries.

> ???+ note
>
>     When inserting new rows, refreshing the instances after commit is no
>     necessary. The instances are already available after commit, but you
>     still can use the `refresh` flag to refresh them if needed.

> **Parameters**

> - `rows`: Sequence of rows to be saved.
> - `refresh`: Whether to refresh the rows after commit (default: `False`).

> **Examples**

> Inserting new rows:
> ```pycon
> >>> users = [
> ...     User(name='Bob Williams', age=30),
> ...     User(name='Jane Doe', age=31),
> ...     User(name='John Doe', age=32),
> ... ]
> >>> await User.save_all(users)
> >>> users[0].name
> Bob Williams
> >>> users[1].age
> 31
> ```

> Updating existing rows (with refreshing after commit):
> ```pycon
> >>> users = User.where(name__endswith='Doe').all()
> >>> for user in users:
> ...     user.name = user.name.replace('Doe', 'Smith')
> >>> await User.save_all(users, refresh=True)
> >>> users[0].name
> Jane Smith
> >>> users[1].name
> John Smith
> ```

> Updating existing rows (without refreshing after commit):
> ```pycon
> >>> users = User.where(name__endswith='Doe').all()
> >>> for user in users:
> ...     user.name = user.name.replace('Doe', 'Smith')
> >>> await User.save_all(users)
> >>> users[0].name
> Traceback (most recent call last):
>     ...
> DetachedInstanceError: Instance <User at 0x...> is not bound to a Session...
> ```

#### insert_all

```python
@classmethod
async def insert_all(rows: Sequence[Self], refresh: bool = False) -> None
```

> Inserts multiple rows in a single transaction.

> This is mostly a shortcut for [`save_all()`](#save_all)
> when inserting new rows.

> ???+ note
>
>     When inserting new rows, refreshing the instances after commit is not
>     necessary. The instances are already available after commit, but you
>     still can use the `refresh` flag to refresh them if needed.

> See the [`save_all()`](#save_all) method for more details.

#### update_all

```python
@classmethod
async def update_all(rows: Sequence[Self], refresh: bool = False) -> None
```

> Updates multiple rows in a single transaction.

> This is mostly a shortcut for [`save_all()`](#save_all)
> when updating existing rows.

> If you are planning to access the attributes of the updated instances after
> commit, you must set the `refresh` flag to `True` in order to refresh them.
> Accessing the attributes of the updated instances without refreshing them
> after commit will raise an `sqlalchemy.orm.exc.DetachedInstanceError`.

> ???+ warning
>
>     Refreshing multiple instances may be expensive,
>     which may lead to a higher latency due to additional database queries.

> See the [`save_all()`](#save_all) method for more details.

#### delete_all

```python
@classmethod
async def delete_all(rows: Sequence[Self]) -> None
```

> Deletes multiple rows in a single transaction.

> ???+ danger
>
>     This is not a soft delete method. It will permanently delete the row from
>     the database. So, if you want to keep the row in the database, you can
>     implement a custom soft delete method, i.e. using `save()` method to
>     update the row with a flag indicating if the row is deleted or not
>     (i.e. a boolean `is_deleted` column).

> **Parameters**

> - `rows`: Sequence of rows to be deleted.

> **Examples**

> ```pycon
> >>> users = await User.where(name__endswith='Doe').all()
> >>> users
> [User(id=1), User(id=2)]
> >>> await User.delete_all(users)
> >>> await User.where(name__endswith='Doe').all()
> []
> ```

#### destroy

```python
@classmethod
async def destroy(*ids: object) -> None
```

> Deletes multiple rows by their primary key.

> This method can only be used if the model has a single primary key.
> Otherwise, it will raise a `CompositePrimaryKeyError` exception.

> ???+ danger
>
>     This is not a soft delete method. It will permanently delete the row from
>     the database. So, if you want to keep the row in the database, you can
>     implement a custom soft delete method, i.e. using `save()` method to
>     update the row with a flag indicating if the row is deleted or not
>     (i.e. a boolean `is_deleted` column).

> **Parameters**

> - `ids`: Primary key values of rows to delete.

> **Raises**

> - `CompositePrimaryKeyError`: If the model has a composite primary key.

> **Examples**

> ```pycon
> >>> users = await User.where(name__endswith='Doe').all()
> >>> [user.id for user in users]
> [1, 2]
> >>> await User.destroy(1, 2)
> >>> await User.where(name__endswith='Doe').all()
> []
> ```

#### get

```python
@classmethod
async def get(
    pk: object,
    join: Sequence[InstrumentedAttribute[Any] | tuple[InstrumentedAttribute[Any], bool]] | None = None,
    subquery: Sequence[InstrumentedAttribute[Any] | tuple[InstrumentedAttribute[Any], bool]] | None = None,
    schema: dict[InstrumentedAttribute[Any], str | tuple[str, dict[InstrumentedAttribute, Any]] | dict] | None = None,
) -> Self | None
```

> Fetches a row by primary key or `None` if no result is found.

> If multiple results are found, it will raise a
> `sqlalchemy.exc.MultipleResultsFound` exception.

> **Parameters**

> - `pk`: Primary key value. It can also be a dict of composite primary
> key values.
> - `join`: Paths to join eager load.
> **IMPORTANT** See the docs of [`join`](#join) method for details.
> - `subquery`: Paths to subquery eager load.
> **IMPORTANT** See the docs of [`with_subquery`](#with_subquery) method
> for details.
> - `schema`: Schema for the eager loading.
> **IMPORTANT** See the docs of [`with_schema`](#with_schema) method
> for details.

> **Returns**

> - `Self`: The instance for method chaining if found.
> - `None`: If no result is found.

> **Raises**

> - `MultipleResultsFound`: If multiple rows match.

> **Examples**

> ```pycon
> >>> user = await User.get(1)
> >>> user
> User(id=1)
> >>> user = await User.get(100)  # does not exist
> >>> user
> None
> ```

#### get_or_fail

```python
@classmethod
async def get_or_fail(
    pk: object,
    join: Sequence[InstrumentedAttribute[Any] | tuple[InstrumentedAttribute[Any], bool]] | None = None,
    subquery: Sequence[InstrumentedAttribute[Any] | tuple[InstrumentedAttribute[Any], bool]] | None = None,
    schema: dict[InstrumentedAttribute, str | tuple[str, dict[InstrumentedAttribute, Any]] | dict] | None = None,
) -> Self
```

> Fetches a row by primary key or raises a `sqlalchemy.exc.NoResultFound`
> exception if no result is found.

> If multiple results are found, it will raise a
> `sqlalchemy.exc.MultipleResultsFound` exception.

> **Parameters**

> - `pk`: Primary key value. It can also be a dict of composite primary
> key values.
> - `join`: Paths to join eager load.
> **IMPORTANT** See the docs of [`join`](#join) method for details.
> - `subquery`: Paths to subquery eager load.
> **IMPORTANT** See the docs of [`with_subquery`](#with_subquery) method
> for details.
> - `schema`: Schema for the eager loading.
> **IMPORTANT** See the docs of [`with_schema`](#with_schema) method
> for details.

> **Returns**

> - `Self`: The instance for method chaining.

> **Raises**

> - `NoResultFound`: If no result is found.
> - `MultipleResultsFound`: If multiple rows match.

> **Examples**

> ```pycon
> >>> user = await User.get_or_fail(1)
> >>> user
> User(id=1)
> >>> user = await User.get_or_fail(100)  # does not exist
> Traceback (most recent call last):
>     ...
> NoResultFound: User with id '100' was not found
> ```

#### scalars

```python
@classmethod
async def scalars() -> ScalarResult[Self]
```

> Returns a `sqlalchemy.engine.ScalarResult` instance containing all rows.

> **Returns**

> - `sqlalchemy.engine.ScalarResult[Self]`: Result instance containing
> all scalars.

> **Examples**

> ```pycon
> >>> result = await User.scalars()
> >>> result
> <sqlalchemy.engine.result.ScalarResult object at 0x...>
> >>> users = result.all()
> >>> users
> [User(id=1), User(id=2), ...]
> >>> result = await User.where(name='John Doe').scalars()
> >>> users = result.all()
> >>> users
> [User(id=2)]
> ```

#### first

```python
@classmethod
async def first(scalar: bool = True) -> Self | Row[tuple[Any, ...]] | None
```

> Fetches the first row or `None` if no results are found.

> If `scalar` is `True`, returns a scalar value (default).

> **Parameters**

> - `scalar`: If `True`, returns a scalar value (`Self`),
> otherwise returns a row (default: `True`).

> **Returns**

> - `Self`: Instance for method chaining (scalar).
> - `sqlalchemy.engine.Row[tuple[Any, ...]]`: Row.
> - `None`: If no result is found.

> **Examples**

> Usage:
> ```pycon
> >>> user = await User.first()
> >>> user
> User(id=1)
> >>> user = await User.first(scalar=False)
> >>> user
> (User(id=1),)
> ```

> Selecting specific columns:
> ```pycon
> >>> user = await User.select(User.name, User.age).first()
> >>> user
> Bob Williams
> >>> user = await User.select(User.name, User.age).first(scalar=False)
> >>> user
> ('Bob Williams', 30)
> ```

#### one

```python
@classmethod
async def one(scalar: bool = True) -> Self | Row[tuple[Any, ...]]
```

> Fetches one row or raises a `sqlalchemy.exc.NoResultFound` exception
> if no results are found.

> If multiple results are found, it will raise a
> `sqlalchemy.exc.MultipleResultsFound` exception.

> If `scalar` is `True`, returns a scalar value (default).

> **Parameters**

> - `scalar`: If `True`, returns a scalar value (`Self`),
> otherwise returns a row (default: `True`).

> **Returns**

> - `Self`: Instance for method chaining (scalar).
> - `sqlalchemy.engine.Row[tuple[Any, ...]]`: Row.

> **Raises**

> - `NoResultFound`: If no row is found.
> - `MultipleResultsFound`: If multiple rows match.

> **Examples**

> Usage:
> ```pycon
> >>> user = await User.where(name='John Doe').one()
> >>> user
> User(id=1)
> >>> user = await User.where(name='John Doe').one(scalar=False)
> >>> user
> (User(id=1),)
> >>> user = await User.where(name='Unknown').one()
> Traceback (most recent call last):
>     ...
> sqlalchemy.exc.NoResultFound: No row was found when one was required
> >>> user = await User.one()
> Traceback (most recent call last):
>     ...
> sqlalchemy.exc.MultipleResultsFound: Multiple rows were found when one was required
> ```

> Selecting specific columns:
> ```pycon
> >>> user = await User.where(name='John Doe')
> ...                  .select(User.name, User.age)
> ...                  .one()
> >>> user
> John Doe
> >>> user = await User.where(name='John Doe')
> ...                  .select(User.name, User.age)
> ...                  .one(scalar=False)
> >>> user
> ('John Doe', 30)
> ```

#### one_or_none

```python
@classmethod
async def one_or_none(scalar: bool = True) -> Self | Row[tuple[Any, ...]] | None
```

> Fetches one row or `None` if no results are found.

> If multiple results are found, it will raise a
> `sqlalchemy.exc.MultipleResultsFound` exception.

> If `scalar` is `True`, returns a scalar value (default).

> **Parameters**

> - `scalar`: If `True`, returns a scalar value (`Self`),
> otherwise returns a row (default: `True`).

> **Returns**

> - `Self`: Instance for method chaining (scalar).
> - `sqlalchemy.engine.Row[tuple[Any, ...]]`: Row.
> - `None`: If no result is found.

> **Raises**

> - `MultipleResultsFound`: If multiple rows match.

> **Examples**

> Usage:
> ```pycon
> >>> user = await User.where(name='John Doe').one_or_none()
> >>> user
> User(id=1)
> >>> user = await User.where(name='John Doe').one_or_none(scalar=False)
> >>> user
> (User(id=1),)
> >>> user = await User.where(name='Unknown').one_or_none()
> >>> user
> None
> >>> user = await User.one_or_none()
> Traceback (most recent call last):
>     ...
> sqlalchemy.exc.MultipleResultsFound: Multiple rows were found when one was required
> ```

> Selecting specific columns:
> ```pycon
> >>> user = await User.where(name='John Doe')
> ...                  .select(User.name, User.age)
> ...                  .one_or_none()
> >>> user
> John Doe
> >>> user = await User.where(name='John Doe')
> ...                  .select(User.name, User.age)
> ...                  .one_or_none(scalar=False)
> >>> user
> ('John Doe', 30)
> ```

#### all

```python
@classmethod
async def all(scalars: bool = True) -> Sequence[Self] | Sequence[Row[tuple[Any, ...]]]
```

> Fetches all rows.

> If `scalars` is `True`, returns scalar values (default).

> **Parameters**

> - `scalars`: If `True`, returns scalar values (`Sequence[Self]`),
> otherwise returns rows (default: `True`).

> **Returns**

> - `Sequence[Self]`: Instances (scalars).
> - `Sequence[sqlalchemy.engine.Row[tuple[Any, ...]]]`: Rows.

> **Examples**

> Usage:
> ```pycon
> >>> users = await User.all()
> >>> users
> [User(id=1), User(id=2), ...]
> >>> users = await User.all(scalars=False)
> >>> users
> [(User(id=1),), (User(id=2),), ...]
> ```

> Selecting specific columns:
> ```pycon
> >>> users = await User.select(User.name, User.age).all()
> >>> users
> [('John Doe', 30), ('Jane Doe', 25), ...]
> >>> users = await User.select(User.name, User.age).all(scalars=False)
> >>> users
> [(('John Doe', 30),), (('Jane Doe', 25),), ...]
> ```

#### count

```python
@classmethod
async def count() -> int
```

> Fetches the number of rows.

> **Returns**

> - `int`: Number of rows.

> **Examples**

> ```pycon
> >>> count = await User.count()
> >>> count
> 34
> ```

#### unique

```python
@classmethod
async def unique(scalars: bool = True) -> ScalarResult[Self] | Result[tuple[Any, ...]]
```

> Similar to [`scalars()`](#scalars) but applies unique filtering to
> the objects returned in the result instance.

> If `scalars` is `False`, returns a `sqlalchemy.engine.Result` instance
> instead of a `sqlalchemy.engine.ScalarResult` instance.

> ???+ note
>
>     This method is different from `distinct()` in that it applies unique
>     filtering to the objects returned in the result instance. If you need
>     to apply unique filtering on the query (a DISTINCT clause), use
>     `distinct()` instead.

> **Parameters**

> - `scalars`: If `True`, returns a `sqlalchemy.engine.ScalarResult`
> instance. Otherwise, returns a `sqlalchemy.engine.Result` instance
> (default: `True`).

> **Returns**

> - `sqlalchemy.engine.ScalarResult[Self]`: Result instance containing
> all scalars.
> - `sqlalchemy.engine.Result[tuple[Any, ...]]`: Result instance containing
> all rows.

> **Examples**

> ```pycon
> >>> users = await User.unique()
> >>> users
> <sqlalchemy.engine.result.ScalarResult object at 0x...>
> >>> users = await User.unique(scalars=False)
> >>> users
> <sqlalchemy.engine.result.Result object at 0x...>
> ```

#### unique_first

```python
@classmethod
async def unique_first(scalar: bool = True) -> Self | Row[tuple[Any, ...]] | None
```

> Similar to [`first()`](#first) but applies unique filtering to
> the objects returned by either `sqlalchemy.engine.ScalarResult`
> or `sqlalchemy.engine.Result` depending on the value of `scalar`.

> ???+ note
>
>     This method is different from `distinct()` in that it applies unique
>     filtering to the objects returned in the result instance. If you need
>     to apply unique filtering on the query (a DISTINCT clause), use
>     `distinct()` instead.

> See [`unique()`](#unique) and [`first()`](#first) for more details.

#### unique_one

```python
@classmethod
async def unique_one(scalar: bool = True) -> Self | Row[tuple[Any, ...]]
```

> Similar to [`one()`](#one) but applies unique filtering to
> the objects returned by either `sqlalchemy.engine.ScalarResult`
> or `sqlalchemy.engine.Result` depending on the value of `scalar`.

> ???+ note
>
>     This method is different from `distinct()` in that it applies unique
>     filtering to the objects returned in the result instance. If you need
>     to apply unique filtering on the query (a DISTINCT clause), use
>     `distinct()` instead.

> See [`unique()`](#unique) and [`one()`](#one) for more details.

#### unique_one_or_none

```python
@classmethod
async def unique_one_or_none(scalar: bool = True) -> Self | Row[tuple[Any, ...]] | None
```

> Similar to [`one_or_none()`](#one_or_none) but applies unique filtering to
> the objects returned by either `sqlalchemy.engine.ScalarResult`
> or `sqlalchemy.engine.Result` depending on the value of `scalar`.

> ???+ note
>
>     This method is different from `distinct()` in that it applies unique
>     filtering to the objects returned in the result instance. If you need
>     to apply unique filtering on the query (a DISTINCT clause), use
>     `distinct()` instead.

> See [`unique()`](#unique) and [`one_or_none()`](#one_or_none) for
> more details.

#### unique_all

```python
@classmethod
async def unique_all(scalars: bool = True) -> Sequence[Self] | Sequence[Row[tuple[Any, ...]]]
```

> Similar to [`all()`](#all) but applies unique filtering to
> the objects returned by either `sqlalchemy.engine.ScalarResult`
> or `sqlalchemy.engine.Result` depending on the value of `scalars`.

> ???+ note
>
>     This method is different from `distinct()` in that it applies unique
>     filtering to the objects returned in the result instance. If you need
>     to apply unique filtering on the query (a DISTINCT clause), use
>     `distinct()` instead.

> See [`unique()`](#unique) and [`all()`](#all) for more details.

#### unique_count

```python
@classmethod
async def unique_count() -> int
```

> Similar to [`count()`](#count) but applies unique filtering to
> the objects returned by `sqlalchemy.engine.ScalarResult`.

> ???+ note
>
>     This method is different from `distinct()` in that it applies unique
>     filtering to the objects returned in the result instance. If you need
>     to apply unique filtering on the query (a DISTINCT clause), use
>     `distinct()` instead.

> See [`unique()`](#unique) and [`count()`](#count) for more details.

#### select

```python
@classmethod
def select(*entities: _ColumnsClauseArgument[Any]) -> AsyncQuery[Self]
```

> Replaces the columns clause with the given entities.

> The existing set of FROMs are maintained, including those implied by
> the current columns clause.

> **Parameters**

> - `entities`: The entities to select.

> **Returns**

> - [`AsyncQuery[Self]`](async-query.md): Async query instance for chaining.

> **Examples**

> ```pycon
> >>> async_query = User.order_by('-created_at')
> >>> async_query
> SELECT users.id, users.username, users.name, ... FROM users ORDER BY users.created_at DESC
> >>> async_query.select(User.name, User.age)
> >>> async_query
> SELECT users.name, users.age FROM users ORDER BY users.created_at DESC
> ```

#### distinct

```python
@classmethod
def distinct() -> AsyncQuery[Self]
```

> Applies DISTINCT to the SELECT statement overall.

> **Returns**

> - [`AsyncQuery[Self]`](async-query.md): Async query instance for chaining.

> **Examples**

> ```pycon
> >>> User.query
> SELECT users.id, users.username, users.name, ... FROM users
> >>> User.distinct()
> SELECT DISTINCT users.id, users.username, users.name, ... FROM users
> ```

#### options

```python
@classmethod
def options(*args: ExecutableOption) -> AsyncQuery[Self]
```

> Applies the given list of mapper options.

> ???+ warning
>
>     Quoting from the [joined eager loading docs](https://docs.sqlalchemy.org/en/20/orm/queryguide/relationships.html#joined-eager-loading){:target="_blank"}:
>
>         When including `joinedload()` in reference to a one-to-many or
>         many-to-many collection, the `Result.unique()` method must be
>         applied to the returned result, which will uniquify the incoming
>         rows by primary key that otherwise are multiplied out by the join.
>         The ORM will raise an error if this is not present.
>
>         This is not automatic in modern SQLAlchemy, as it changes the behavior
>         of the result set to return fewer ORM objects than the statement would
>         normally return in terms of number of rows. Therefore SQLAlchemy keeps
>         the use of `Result.unique()` explicit, so there is no ambiguity that
>         the returned objects are being uniquified on primary key.
>
>     This is, when fetching many rows and using joined eager loading,
>     the `unique()` method or related (i.e. `unique_all()`) must be
>     called to ensure that the rows are unique on primary key
>     (see the examples below).
>
>     To learn more about options, see the
>     [Query.options docs](https://docs.sqlalchemy.org/en/14/orm/query.html#sqlalchemy.orm.Query.options){:target="_blank"}.

> **Parameters**

> - `args`: The options to apply.

> **Returns**

> - [`AsyncQuery[Self]`](async-query.md): Async query instance for chaining.

> **Examples**

> Joined eager loading:
> ```pycon
> >>> users = await User.options(joinedload(User.posts))
> ...                   .unique_all()  # required for joinedload()
> >>> users
> [User(id=1), User(id=2), ...]
> >>> users[0].posts
> [Post(id=1), Post(id=2), ...]
> >>> user = await User.options(joinedload(User.posts)).first()
> >>> user
> User(id=1)
> >>> users.posts
> [Post(id=1), Post(id=2), ...]
> ```

> Subquery eager loading:
> ```pycon
> >>> users = await User.options(subqueryload(User.posts)).all()
> >>> users
> [User(id=1), User(id=2), ...]
> >>> users[0].posts
> [Post(id=1), Post(id=2), ...]
> ```

> Eager loading without calling unique() before all():
> ```pycon
> >>> users = await User.options(joinedload(User.posts)).all()
> Traceback (most recent call last):
>     ...
> InvalidRequestError: The unique() method must be invoked on this Result...
> ```

#### where

```python
@classmethod
def where(*criteria: ColumnElement[bool], **filters: Any) -> AsyncQuery[Self]
```

> Applies one or more WHERE criteria to the query.

> It supports both Django-like syntax and SQLAlchemy syntax.

> **Parameters**

> - `criteria`: SQLAlchemy style filter expressions.
> - `filters`: Django-style filters.

> **Returns**

> - [`AsyncQuery[Self]`](async-query.md): Async query instance for chaining.

> **Examples**

> Using Django-like syntax:
> ```pycon
> >>> users = await User.where(age__gte=18).all()
> >>> users
> [User(id=1), User(id=2), ...]
> >>> users = await User.where(name__like='%John%', age=30).all()
> >>> users
> [User(id=2)]
> ```

> Using SQLAlchemy syntax:
> ```pycon
> >>> users = await User.where(User.age >= 18).all()
> >>> users
> [User(id=1), User(id=2), ...]
> >>> users = await User.where(User.name == 'John Doe', User.age == 30).all()
> >>> users
> [User(id=2)]
> ```

> Using both syntaxes:
> ```pycon
> >>> users = await User.where(User.age == 30, name__like='%John%').all()
> >>> users
> [User(id=2)]
> ```

#### filter

```python
@classmethod
def filter(*criterion: ColumnElement[bool], **filters: Any) -> AsyncQuery[Self]
```

> Synonym for [`where()`](#where).

#### find

```python
@classmethod
def find(*criterion: ColumnElement[bool], **filters: Any) -> AsyncQuery[Self]
```

> Synonym for [`where()`](#where).

#### search

```python
@classmethod
def search(
    search_term: str,
    columns: Sequence[str | InstrumentedAttribute[Any]] | None = None,
) -> AsyncQuery[Self]
```

> Applies a search filter to the query.

> Searches for `search_term` in the
> [searchable columns](inspection-mixin.md#searchable_attributes) of the model.
> If `columns` are provided, searches only these columns.

> **Parameters**

> - `search_term`: Search term.
> - `columns`: Columns to search in.

> **Returns**

> - [`AsyncQuery[Self]`](async-query.md): Async query instance for chaining.

> **Examples**

> Usage:
> ```pycon
> >>> users = await User.search(search_term='John').all()
> >>> users
> [User(id=2), User(id=6)]
> >>> users[0].name
> John Doe
> >>> users[0].username
> John321
> >>> users[1].name
> Diana Johnson
> >>> users[1].username
> Diana84
> ```

> Searching specific columns:
> ```pycon
> >>> users = await User.search(
> ...     search_term='John',
> ...     columns=[User.name, User.username]
> ... ).all()
> >>> users
> [User(id=2), User(id=6)]
> >>> users = await User.search(
> ...     search_term='John',
> ...     columns=[User.username]  # or 'username'
> ... ).all()
> >>> users
> [User(id=2)]
> ```

#### order_by

```python
@classmethod
def order_by(*columns: ColumnExpressionOrStrLabelArgument[Any]) -> AsyncQuery[Self]
```

> Applies one or more ORDER BY criteria to the query.

> It supports both Django-like syntax and SQLAlchemy syntax.

> **Parameters**

> - `columns`: Django-like or SQLAlchemy sort expressions.

> **Returns**

> - [`AsyncQuery[Self]`](async-query.md): Async query instance for chaining.

> **Examples**

> Using Django-like syntax:
> ```pycon
> >>> posts = await Post.order_by('-rating', 'user___name').all()
> >>> posts
> [Post(id=1), Post(id=4), ...]
> ```

> Using SQLAlchemy syntax:
> ```pycon
> >>> posts = await Post.order_by(Post.rating.desc()).all()
> >>> posts
> [Post(id=1), Post(id=4), ...]
> ```

Using both syntaxes:
> ```pycon
> >>> posts = await Post.order_by(
> ...     Post.rating.desc(),
> ...     'user___name'
> ... ).all()
> >>> posts
> [Post(id=1), Post(id=4), ...]
> ```

#### sort

```python
@classmethod
def sort(*columns: ColumnExpressionOrStrLabelArgument[Any]) -> AsyncQuery[Self]
```

> Synonym for [`order_by()`](#order_by).

#### group_by

```python
@classmethod
def group_by(
    *columns: ColumnExpressionOrStrLabelArgument[Any],
    select_columns: Sequence[_ColumnsClauseArgument[Any]] | None = None,
) -> AsyncQuery[Self]
```

> Applies one or more GROUP BY criteria to the query.

> It supports both Django-like syntax and SQLAlchemy syntax.

> It is recommended to select specific columns. You can use
> the `select_columns` parameter to select specific columns.

> **Parameters**

> - `columns`: Django-like or SQLAlchemy columns.
> - `select_columns`: Columns to be selected (recommended).

> **Returns**

> - [`AsyncQuery[Self]`](async-query.md): Async query instance for chaining.

> **Examples**

> Usage:
> ```pycon
> >>> from sqlalchemy.sql.functions import func
> >>> columns = (User.age, func.count(User.name))
> >>> async_query = User.group_by(
> ...     User.age, select_columns=columns
> ... )
> >>> rows = await async_query.all(scalars=False)
> [(30, 2), (32, 1), ...]
> ```

> You can also call `select()` before calling `group_by()`:
> ```pycon
> >>> from sqlalchemy.sql import text, func
> >>> async_query = Post.select(
> ...     Post.rating,
> ...     text('users_1.name'),
> ...     func.count(Post.title)
> ... )
> >>> async_query.group_by('rating', 'user___name')
> >>> rows = async_query.all(scalars=False)
> >>> rows
> [(4, 'John Doe', 1), (5, 'Jane Doe', 1), ...]
> ```

#### offset

```python
@classmethod
def offset(offset: int) -> AsyncQuery[Self]
```

> Applies an OFFSET clause to the query.

> **Parameters**

> - `offset`: Number of rows to skip.

> **Returns**

> - [`AsyncQuery[Self]`](async-query.md): Async query instance for chaining.

> **Raises**

> - `ValueError`: If `offset` is negative.

> **Examples**

> Usage:
> ```pycon
> >>> users = await User.all()
> >>> users
> [User(id=1), User(id=2), ...]
> >>> users = await User.offset(10).all()
> >>> users
> [User(id=11), User(id=12), ...]
> >>> User.offset(-1)
> Traceback (most recent call last):
>     ...
> ValueError: offset must be >= 0
> ```

#### skip

```python
@classmethod
def skip(skip: int) -> AsyncQuery[Self]
```

> Synonym for [`offset()`](#offset).

#### limit

```python
@classmethod
def limit(limit: int) -> AsyncQuery[Self]
```

> Applies a LIMIT clause to the query.

> **Parameters**

> - `limit`: Maximum number of rows to return.

> **Returns**

> - [`AsyncQuery[Self]`](async-query.md): Async query instance for chaining.

> **Raises**

> - `ValueError`: If `limit` is negative.

> **Examples**

> ```pycon
> >>> users = await User.all()
> >>> users
> [User(id=1), User(id=2), ...]
> >>> users = await User.limit(2).all()
> >>> users
> [User(id=1), User(id=2)]
> >>> User.limit(-1)
> Traceback (most recent call last):
>     ...
> ValueError: limit must be >= 0
> ```

#### take

```python
@classmethod
def take(take: int) -> AsyncQuery[Self]
```

> Synonym for [`limit()`](#limit).

#### top

```python
@classmethod
def top(top: int) -> AsyncQuery[Self]
```

> Synonym for [`limit()`](#limit).

#### join

```python
@classmethod
def join(*paths: InstrumentedAttribute[Any] | tuple[InstrumentedAttribute[Any], bool]) -> AsyncQuery[Self]
```

> Joined eager loading using LEFT OUTER JOIN.

> When a tuple is passed, the second element must be boolean, and
> if `True`, the join is `INNER JOIN`, otherwise `LEFT OUTER JOIN`.

> ???+ note
>
>     Only direct relationships can be loaded.

> **Parameters**

> - `paths`: Relationship attributes to join.

> **Returns**

> - [`AsyncQuery[Self]`](async-query.md): Async query instance for chaining.

> **Raises**

> - `ValueError`: If the second element of tuple is not boolean.

> **Examples**

> Usage:
> ```pycon
> >>> comment = await Comment.join(
> ...     Comment.user,         # LEFT OUTER JOIN
> ...     (Comment.post, True)  # True = INNER JOIN
> ... ).first()
> >>> comment
> Comment(id=1)
> >>> comment.user
> User(id=1)
> >>> comment.post
> Post(id=1)
> >>> Comment.join(
> ...     Comment.user,
> ...     (Comment.post, 'inner')  # invalid argument
> ... )
> Traceback (most recent call last):
>     ...
> ValueError: expected boolean for second element of tuple, got str: 'inner'
> ```

#### with_subquery

```python
@classmethod
def with_subquery(*paths: InstrumentedAttribute[Any] | tuple[InstrumentedAttribute[Any], bool]) -> AsyncQuery[Self]
```

> Subqueryload or Selectinload eager loading.

> Emits a second SELECT statement (Subqueryload) for each relationship
> to be loaded, across all result objects at once.

> When a tuple is passed, the second element must be boolean.
> If it is `True`, the eager loading strategy is SELECT IN (Selectinload),
> otherwise SELECT JOIN (Subqueryload).

> ???+ warning
>
>     A query which makes use of `subqueryload()` in conjunction with a limiting
>     modifier such as `Query.limit()` or `Query.offset()` should always include
>     `Query.order_by()` against unique column(s) such as the primary key,
>     so that the additional queries emitted by `subqueryload()` include the
>     same ordering as used by the parent query. Without it, there is a chance
>     that the inner query could return the wrong rows, as specified in
>     [The importance of ordering](https://docs.sqlalchemy.org/en/14/orm/loading_relationships.html#the-importance-of-ordering){:target="_blank"}.
>
>     Incorrect, LIMIT without ORDER BY:
>     ```python
>     User.options(subqueryload(User.posts)).first()
>     ```
>
>     Incorrect if User.name is not unique:
>     ```python
>     User.options(subqueryload(User.posts)).order_by(User.name).first()
>     ```
>
>     Correct:
>     ```python
>     User.options(subqueryload(User.posts)).order_by(User.name, User.id).first()
>     ```
>
>     To get more information about SELECT IN and SELECT JOIN strategies,
>     , see the [`loading relationships docs`](https://docs.sqlalchemy.org/en/14/orm/loading_relationships.html){:target="_blank"}.

> ???+ note
>
>     Only direct relationships can be loaded.

> **Parameters**

> - `paths`: Relationship attributes to load.

> **Returns**

> - [`AsyncQuery[Self]`](async-query.md): Async query instance for chaining.

> **Raises**

> - `ValueError`: If the second element of tuple is not boolean.

> **Examples**

> Usage:
> ```pycon
> >>> users = await User.with_subquery(
> ...     User.posts,            # SELECT JOIN
> ...     (User.comments, True)  # True = SELECT IN
> ... ).all()
> >>> users[0]
> User(id=1)
> >>> users[0].posts              # loaded using SELECT JOIN
> [Post(id=1), Post(id=2), ...]
> >>> users[0].posts[0].comments  # loaded using SELECT IN
> [Comment(id=1), Comment(id=2), ...]
> >>> User.with_subquery(
> ...     User.posts,
> ...     (User.comments, 'selectin')  # invalid argument
> ... )
> Traceback (most recent call last):
>     ...
> ValueError: expected boolean for second element of tuple, got str: 'selectin'
> ```

> Using a limiting modifier:
> ```pycon
> >>> user = await User.with_subquery(
> ...     User.posts,            # SELECT JOIN
> ...     (User.comments, True)  # True = SELECT IN
> ... ).sort('id')  # sorting modifier (Important!!!)
> ...  .first()     # limiting modifier
> >>> user = await User.with_subquery(
> ...     User.posts,            # SELECT JOIN
> ...     (User.comments, True)  # True = SELECT IN
> ... ).limit(1)    # limiting modifier
> ...  .sort('id')  # sorting modifier (Important!!!)
> ...  .all()[0]
> >>> user
> User(id=1)
> >>> user.posts              # loaded using SELECT JOIN
> [Post(id=1), Post(id=2), ...]
> >>> user.posts[0].comments  # loaded using SELECT IN
> [Comment(id=1), Comment(id=2), ...]
> ```

#### with_schema

```python
@classmethod
def with_schema(
    schema: dict[InstrumentedAttribute, str | tuple[str, dict[InstrumentedAttribute, Any]] | dict]
) -> AsyncQuery[Self]
```

> Joined, subqueryload and selectinload eager loading.

> Useful for complex cases where you need to load nested relationships in
> separate queries.

> ???+ warning
>
>     A query which makes use of `subqueryload()` in conjunction with a limiting
>     modifier such as `Query.limit()` or `Query.offset()` should always include
>     `Query.order_by()` against unique column(s) such as the primary key,
>     so that the additional queries emitted by `subqueryload()` include the
>     same ordering as used by the parent query. Without it, there is a chance
>     that the inner query could return the wrong rows, as specified in
>     [The importance of ordering](https://docs.sqlalchemy.org/en/14/orm/loading_relationships.html#the-importance-of-ordering){:target="_blank"}.
>
>     Incorrect, LIMIT without ORDER BY:
>     ```python
>     User.options(subqueryload(User.posts)).first()
>     ```
>
>     Incorrect if User.name is not unique:
>     ```python
>     User.options(subqueryload(User.posts)).order_by(User.name).first()
>     ```
>
>     Correct:
>     ```python
>     User.options(subqueryload(User.posts)).order_by(User.name, User.id).first()
>     ```
>
>     To get more information about SELECT IN and SELECT JOIN strategies,
>     , see the [`loading relationships docs`](https://docs.sqlalchemy.org/en/14/orm/loading_relationships.html){:target="_blank"}.

> **Parameters**

> - `schema`: Dictionary defining the loading strategy.

> **Returns**

> - [`AsyncQuery[Self]`](async-query.md): Async query instance for chaining.

> ```pycon
> >>> from sqlactive import JOINED, SUBQUERY
> >>> schema = {
> ...     User.posts: JOINED,          # joinedload user
> ...     User.comments: (SUBQUERY, {  # load comments in separate query
> ...         Comment.user: JOINED     # but, in this separate query, join user
> ...     })
> ... }
> >>> user = await User.with_schema(schema)
> ...                  .order_by(User.id)  # important when limiting
> ...                  .first()            # limiting modifier
> >>> user
> User(id=1)
> >>> user.posts
> [Post(id=1), Post(id=2), ...]
> >>> user.posts[0].comments
> [Comment(id=1), Comment(id=2), ...]
> >>> user.posts[0].comments[0].user
> User(id=1)
> ```

#### smart_query

```python
@classmethod
def smart_query(
    criteria: Sequence[ColumnElement[bool]] | None = None,
    filters: (
        dict[str, Any] | dict[OperatorType, Any] | list[dict[str, Any]] | list[dict[OperatorType, Any]] | None
    ) = None,
    sort_columns: Sequence[ColumnExpressionOrStrLabelArgument[Any]] | None = None,
    sort_attrs: Sequence[str] | None = None,
    group_columns: Sequence[ColumnExpressionOrStrLabelArgument[Any]] | None = None,
    group_attrs: Sequence[str] | None = None,
    schema: dict[InstrumentedAttribute, str | tuple[str, dict[InstrumentedAttribute, Any]] | dict] | None = None,
) -> AsyncQuery[Self]
```

> Creates a query combining filtering, sorting, grouping and eager loading.
> Then, wraps the query into an [`AsyncQuery`](async-query.md) instance and
> returns it.

> See [`smart_query() from SmartQueryMixin`](smart-query-mixin.md#smart_query)
> for details.

#### get_async_query

```python
@classmethod
def get_async_query(query: Select[tuple[Any, ...]] | None = None) -> AsyncQuery[Self]
```

> Returns an `AsyncQuery` instance with the provided
> `sqlalchemy.sql.Select` instance.

> If no `sqlalchemy.sql.Select` instance is provided,
> it uses the `query` property of the model.

> **Parameters**

> - `query`: SQLAlchemy query.

> **Returns**

> - [`AsyncQuery[Self]`](async-query.md): Async query instance for chaining.

> **Examples**

> ```pycon
> >>> async_query = User.get_async_query()
> >>> bob = await async_query.where(name__like='Bob%').first()
> >>> bob.name
> Bob Williams
> >>> bob.age
> 30
> ```

#### get_primary_key_name

```python
@classmethod
def get_primary_key_name() -> str
```

<<<<<<< HEAD
> ???+ warning
>
>     _Deprecated since version 0.2: Use [`primary_key_name`](inspection-mixin.md#primary_key_name) property instead._
=======
!!! warning "Deprecated"

    This function is deprecated since version 0.2 and will be removed in future versions.
    Use [`primary_key_name`](inspection-mixin.md#primary_key_name) property instead.
>>>>>>> 4ac9ca14

> Gets the primary key name of the model.

> ???+ warning
>
>     This method can only be used if the model has a single primary key.
>     If the model has a composite primary key, an `CompositePrimaryKeyError`
>     is raised.

> **Returns**

> - `str`: The name of the primary key.

> **Raises**

> - `CompositePrimaryKeyError`: If the model has a composite primary key.

> **Examples**

> ```pycon
> >>> User.get_primary_key_name()
> id
> ```

## Important Notes

1. When using `subqueryload()` with limiting modifiers (`limit()`, `offset()`),
   always include `order_by()` with unique columns (like primary key) to ensure
   correct results.

2. For joined eager loading with one-to-many or many-to-many relationships,
   use the [`unique()`](#unique) method or related (i.e. [`unique_all()`](#unique_all))
   to prevent duplicate rows:
   ```python
   users = await User.options(joinedload(User.posts)).unique_all()
   ```<|MERGE_RESOLUTION|>--- conflicted
+++ resolved
@@ -2020,16 +2020,10 @@
 def get_primary_key_name() -> str
 ```
 
-<<<<<<< HEAD
-> ???+ warning
->
->     _Deprecated since version 0.2: Use [`primary_key_name`](inspection-mixin.md#primary_key_name) property instead._
-=======
 !!! warning "Deprecated"
 
     This function is deprecated since version 0.2 and will be removed in future versions.
     Use [`primary_key_name`](inspection-mixin.md#primary_key_name) property instead.
->>>>>>> 4ac9ca14
 
 > Gets the primary key name of the model.
 
